(ns test.tree.sample
  (:use slingshot.slingshot)
  (:require (test.tree [builder :as builder]
                       [watcher :as watcher]
                       [reporter :as reporter])))

(def myvar "maindef")

(def sample (with-meta {:name "login"
                        :steps (fn [] (Thread/sleep 200) (println "logged in"))
                        :more [{:name "create a widget"
                                :steps (fn [] (Thread/sleep 300) (println "widget created") (throw (Exception. "woops"))) }
                               {:name "create a sprocket"
                                :steps (fn [] (Thread/sleep 500) (println (str "sprocket created " myvar )))
                                :more [{:name "send a sprocket via email"
                                        :steps (fn [] (Thread/sleep 400) (println "sent sprocket"))}]}
                               {:name "create a frob"
                                :steps (fn [] (Thread/sleep 400) (println "frob created"))
                                :more [{:name "rename a frob"
                                        :steps (fn [] (Thread/sleep 400) (println "frob renamed"))
                                        :more (builder/data-driven {:name "indivis by 5"
                                                                    :steps
                                                                    (fn [n] (-> n
                                                                              (mod 5)
                                                                              (= 0)
                                                                              (when (throw+ (:type :divisibility :msg "Divisible by 5! Oh noes!")))))} [[1] [20]  (with-meta (fn [] [7]) {:blockers (fn [_] [:blocker1])})])}
                                       {:name "delete a frob"
                                        :steps (fn [] (Thread/sleep 400)
                                                 (throw (Exception. "woops, frob could not be deleted."))
                                                 (println "frob deleted"))
                                        :more [{:name "undelete a frob"
                                                :steps (fn [] (Thread/sleep 200 (println "frob undeleted.")))}]}
                                       {:name "make sure 2 frobs can't have the same name"
                                        :steps (fn [] (Thread/sleep 400) (println "2nd frob rejected"))}

                                       {:name "do that4"
                                        :steps (fn [] (Thread/sleep 400) (println (str "there2.4 " myvar)))}
                                       {:name "do that5"
                                        :blockers (builder/filter-tests (every-pred (builder/named? ["delete a frob"])
                                                                          (complement reporter/passed?)))
                                        :steps (fn [] (Thread/sleep 400) (println "there2.5"))}
                                       {:name "do that6"
                                        :blockers (builder/filter-tests (every-pred (builder/named?  ["final"]) (complement reporter/passed?)))
                                        :steps (fn [] (Thread/sleep 400) (println (str "there2.6 " myvar)))}
                                       {:name "do that7"
                                        :blockers (builder/filter-tests (every-pred (builder/named? ["do that2"]) (complement reporter/passed?)))
<<<<<<< HEAD
                                        :steps (fn [] (Thread/sleep 4000) (println "there2.7"))
                                        :more (builder/data-driven {:name "do datadriven"}
                                                                   (fn [i]
                                                                     (Thread/sleep 1000)
                                                                     (println "did datadriven " i))
                                                                   [[1] [5] [22] ["hi"] [["a" "b"]]])}]}
=======
                                        :steps (fn [] (Thread/sleep 400) (println "there2.7"))}]}
>>>>>>> 54fe24df
                               
                               {:name "borg4"
                                :steps (fn [] (Thread/sleep 500) (println "there4"))
                                :more [{:name "final"
                                        :steps (fn [] (Thread/sleep 400) (println "there4.1"))}]}]}
              {:threads 4
               :watchers {:stdout watcher/stdout-log-watcher
                          ;; :logs log-watcher
                          :onfail (watcher/on-fail
                                    (fn [t r] (println (format "Test %s failed!" (:name t)))))}}
               ;:thread-runner (fn [c] (throw (Exception. "waah")))
               ))<|MERGE_RESOLUTION|>--- conflicted
+++ resolved
@@ -44,16 +44,12 @@
                                         :steps (fn [] (Thread/sleep 400) (println (str "there2.6 " myvar)))}
                                        {:name "do that7"
                                         :blockers (builder/filter-tests (every-pred (builder/named? ["do that2"]) (complement reporter/passed?)))
-<<<<<<< HEAD
-                                        :steps (fn [] (Thread/sleep 4000) (println "there2.7"))
+                                        :steps (fn [] (Thread/sleep 400) (println "there2.7"))
                                         :more (builder/data-driven {:name "do datadriven"}
                                                                    (fn [i]
                                                                      (Thread/sleep 1000)
                                                                      (println "did datadriven " i))
                                                                    [[1] [5] [22] ["hi"] [["a" "b"]]])}]}
-=======
-                                        :steps (fn [] (Thread/sleep 400) (println "there2.7"))}]}
->>>>>>> 54fe24df
                                
                                {:name "borg4"
                                 :steps (fn [] (Thread/sleep 500) (println "there4"))
