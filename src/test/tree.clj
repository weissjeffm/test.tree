--- conflicted
+++ resolved
@@ -146,7 +146,6 @@
     ;;watch reports
     (doseq [[k v] watchers]
       (add-watch reports k v))
-<<<<<<< HEAD
 
     ;;do setup
     (setup)
@@ -170,25 +169,7 @@
       (reset! done true) 
       (teardown)
       @reports)))
-=======
-    
-    (let [end-wait (future ;;; when all reports are done, raise 'done' flag
-;;; and do teardown
-                     (while (= (state) :running)
-                       (Thread/sleep 500))
-                     (reset! done true) 
-                     (teardown)
-                     @reports)]
-      (setup)
-      (reset! threads (for [threadnum (range numthreads)]
-                        (Thread. (-> consume
-                                    thread-runner)
-                                 (str "test.tree-thread" threadnum))))
-      (doseq [t @threads]
-        (.start t))
-      (queue z)
-      end-wait)))
->>>>>>> a83c9327
+
 
 (defmacro redir [[v stream] & body]
   `(binding [~v ~stream]
@@ -206,13 +187,9 @@
     (case s
       :finished nil
       :deadlocked (throw (RuntimeException. "All threads died with tests still in the queue! aborting."))
-<<<<<<< HEAD
       :running (do (Thread/sleep 200)
                    (recur (state)))))
-=======
-      :running (Thread/sleep 200))
-    (recur (state)))
->>>>>>> a83c9327
+
   (spit "report.clj"
         (with-out-str
           (binding [pprint/*print-right-margin* 120
